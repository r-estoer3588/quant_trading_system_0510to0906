--- conflicted
+++ resolved
@@ -8,8 +8,7 @@
 
 import pandas as pd
 
-<<<<<<< HEAD
-from common.utils import get_cached_data, resolve_batch_size
+from common.utils import get_cached_data, resolve_batch_size, BatchSizeMonitor
 
 
 def _compute_indicators(
@@ -64,9 +63,6 @@
         pass
 
     return symbol, df
-=======
-from common.utils import BatchSizeMonitor, resolve_batch_size
->>>>>>> 31957677
 
 
 def prepare_data_vectorized_system1(
@@ -159,12 +155,8 @@
     processed = 0
     symbol_buffer: list[str] = []
     start_time = time.time()
-<<<<<<< HEAD
+    batch_start = time.time()
     result_dict: dict[str, pd.DataFrame] = {}
-=======
-    batch_start = time.time()
-    result_dict = {}
->>>>>>> 31957677
 
     for sym, df in raw_data_dict.items():
         if "Date" in df.columns:
@@ -235,23 +227,6 @@
             except Exception:
                 pass
 
-<<<<<<< HEAD
-        if (processed % batch_size == 0 or processed == total_symbols) and log_callback:
-            elapsed = time.time() - start_time
-            remaining = (elapsed / processed) * (total_symbols - processed)
-            em, es = divmod(int(elapsed), 60)
-            rm, rs = divmod(int(remaining), 60)
-            joined_syms = ", ".join(symbol_buffer)
-            try:
-                log_callback(
-                    f"📊 指標計算: {processed}/{total_symbols} 件 完了",
-                    f" | 経過: {em}分{es}秒 / 残り: 約 {rm}分{rs}秒\n",
-                    f"銘柄: {joined_syms}",
-                )
-            except Exception:
-                pass
-            symbol_buffer.clear()
-=======
         if processed % batch_size == 0 or processed == total_symbols:
             batch_duration = time.time() - batch_start
             batch_size = batch_monitor.update(batch_duration)
@@ -268,7 +243,7 @@
                         f"📊 指標計算: {processed}/{total_symbols} 件 完了",
                         f" | 経過: {elapsed_min}分{elapsed_sec}秒 / ",
                         f"残り: 約 {remain_min}分{remain_sec}秒\n",
-                        f"銘柄: {joined_syms}"
+                        f"銘柄: {joined_syms}",
                     )
                     log_callback(
                         f"⏱️ バッチ時間: {batch_duration:.2f}秒 | 次バッチサイズ: {batch_size}"
@@ -276,7 +251,6 @@
                 except Exception:
                     pass
                 symbol_buffer.clear()
->>>>>>> 31957677
 
     return result_dict
 
